#  Copyright (C) 2024 ASTRON (Netherlands Institute for Radio Astronomy)
#  SPDX-License-Identifier: Apache-2.0

"""Module for getting the Earth magnetic field"""

from __future__ import annotations

from spinifex.magnetic.models import magnetic_models

<<<<<<< HEAD
from spinifex.magnetic.magnetic_models import get_ppigrf_magnetic_field


@dataclass
class MagneticModels:
    """models for Earth magnetic field"""

    ppigrf: Callable


models = MagneticModels(ppigrf=get_ppigrf_magnetic_field)
=======
__all__ = ["magnetic_models"]
>>>>>>> e05495b6
<|MERGE_RESOLUTION|>--- conflicted
+++ resolved
@@ -7,18 +7,4 @@
 
 from spinifex.magnetic.models import magnetic_models
 
-<<<<<<< HEAD
-from spinifex.magnetic.magnetic_models import get_ppigrf_magnetic_field
-
-
-@dataclass
-class MagneticModels:
-    """models for Earth magnetic field"""
-
-    ppigrf: Callable
-
-
-models = MagneticModels(ppigrf=get_ppigrf_magnetic_field)
-=======
-__all__ = ["magnetic_models"]
->>>>>>> e05495b6
+__all__ = ["magnetic_models"]