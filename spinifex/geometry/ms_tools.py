#  Copyright (C) 2024 ASTRON (Netherlands Institute for Radio Astronomy)
#  SPDX-License-Identifier: Apache-2.0

"""Module for getting the Ionospheric Piercepoints"""

from __future__ import annotations

from typing import NamedTuple

import astropy.units as u
import numpy as np
from astropy.coordinates import EarthLocation, SkyCoord
from astropy.time import Time
from numpy.typing import ArrayLike

from spinifex.geometry.get_ipp import IPP, get_ipp_from_skycoord


class MsMetaData(NamedTuple):
<<<<<<< HEAD
    """metadata extracted from measurement set"""

=======
    """Metadata from a Measurement Set"""
>>>>>>> e05495b6
    times: Time
    location: EarthLocation
    name: str
    source: SkyCoord


def get_ipp_from_ms(
    ms: str, height_array: ArrayLike, timestep: int = 1
) -> IPP:  # depends on casacore,
    # an ms has different stations, you optionally want to return an ipp object for every station
    msmetadata = get_metadata_from_ms(ms, timestep)
    return get_ipp_from_skycoord(
        loc=msmetadata.location,
        times=msmetadata.times,
        source=msmetadata.source,
        height_array=height_array,
    )


def get_metadata_from_ms(ms: str, timestep: int) -> MsMetaData:
    """Dummy: needs to be implemented"""
    times = Time.now() + np.arange(10) * u.min
    return MsMetaData(
        times=times[::timestep],
        location=EarthLocation(),
        name=ms,
        source=SkyCoord.from_name("Cas A"),
    )<|MERGE_RESOLUTION|>--- conflicted
+++ resolved
@@ -17,12 +17,8 @@
 
 
 class MsMetaData(NamedTuple):
-<<<<<<< HEAD
-    """metadata extracted from measurement set"""
+    """Metadata from a Measurement Set"""
 
-=======
-    """Metadata from a Measurement Set"""
->>>>>>> e05495b6
     times: Time
     location: EarthLocation
     name: str
