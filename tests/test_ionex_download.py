--- conflicted
+++ resolved
@@ -34,13 +34,6 @@
 def test_old_cddis_format(times):
     time = times[0]
     prefix = "cod"
-<<<<<<< HEAD
-    url = ionex_download.old_cddis_format(time, prefix=prefix)
-    assert (
-        url
-        == "https://cddis.nasa.gov/archive/gnss/products/ionex/1999/032/codg0320.99i.Z"
-    )
-=======
 
     # time resolution is not used!
     for time_resolution in (None, 30 * u.min, 2 * u.hour):
@@ -51,7 +44,6 @@
             url
             == "https://cddis.nasa.gov/archive/gnss/products/ionex/1999/032/codg0320.99i.Z"
         )
->>>>>>> 02e43d6c
     prefix = "bad"
     with pytest.raises(IonexError):
         url = ionex_download.old_cddis_format(time, prefix=prefix)
@@ -66,15 +58,12 @@
     url_stem = "my_stem"
     url = ionex_download.old_cddis_format(time, url_stem=url_stem)
     assert url == "my_stem/1999/032/codg0320.99i.Z"
-<<<<<<< HEAD
-=======
 
     url = ionex_download.old_cddis_format(time, prefix="cod", solution="rapid")
     assert (
         url
         == "https://cddis.nasa.gov/archive/gnss/products/ionex/1999/032/corg0320.99i.Z"
     )
->>>>>>> 02e43d6c
 
 
 def test_new_cddis_format(times):
