--- conflicted
+++ resolved
@@ -96,9 +96,6 @@
     assert (
         url
         == "https://cddis.nasa.gov/archive/gnss/products/ionex/2024/032/COD0OPSRAP_20240320000_01D_02H_GIM.INX.gz"
-<<<<<<< HEAD
-    )
-=======
     )
 
     url = ionex_download.new_cddis_format(time, prefix="esa")
@@ -111,5 +108,4 @@
         url = ionex_download.new_cddis_format(time, prefix="bad")
 
     with pytest.raises(TimeResolutionError):
-        url = ionex_download.new_cddis_format(time, time_resolution=1.5 * u.min)
->>>>>>> 48b4a929
+        url = ionex_download.new_cddis_format(time, time_resolution=1.5 * u.min)