#  Copyright (C) 2023 ASTRON (Netherlands Institute for Radio Astronomy)
#  SPDX-License-Identifier: Apache-2.0

"""Testing of ionospheric"""

from __future__ import annotations

from pathlib import Path

import astropy.units as u
import numpy as np
from astropy.coordinates import EarthLocation
from astropy.time import Time
from spinifex.ionospheric import ionospheric_models
from spinifex.ionospheric.ionex_parser import read_ionex


def test_get_ionosphere():
    """Test that get_ionosphere does not crash"""
    datapath = Path(__file__).parent / "data"

    testdata = datapath / "CODG0080.20I"

    ionex = read_ionex(testdata)
    assert ionex.tec.shape == (25, 73, 71)
    times = Time(ionex.times[:2] + 30 * u.min)
    height = np.linspace(100, 1000, 2) * u.km
    lon = np.array([[6.367, 6.5], [3.367, 7.5]]) * u.deg
    lat = np.array([[52.833, 60.0], [52.833, 60.0]]) * u.deg  # h x times
    above_dwingeloo = EarthLocation(lon=lon, lat=lat, height=height[:, np.newaxis])
<<<<<<< HEAD
    tec = models.ionex(loc=above_dwingeloo, times=times)
    assert tec.shape == (2,)
    tec = models.ionex(loc=above_dwingeloo[:, :1], times=times[:1])
    assert tec.shape == (1,)
    tec = models.ionex_iri(loc=above_dwingeloo[:, :], times=times[:])
=======
    tec = ionospheric_models.ionex(loc=above_dwingeloo, times=times)
    assert tec.shape == (2,)
    tec = ionospheric_models.ionex(loc=above_dwingeloo[:, :1], times=times[:1])
    assert tec.shape == (1,)
    tec = ionospheric_models.ionex_iri(loc=above_dwingeloo[:, :], times=times[:])
>>>>>>> e05495b6
    assert tec.shape == (2, 2)<|MERGE_RESOLUTION|>--- conflicted
+++ resolved
@@ -28,17 +28,9 @@
     lon = np.array([[6.367, 6.5], [3.367, 7.5]]) * u.deg
     lat = np.array([[52.833, 60.0], [52.833, 60.0]]) * u.deg  # h x times
     above_dwingeloo = EarthLocation(lon=lon, lat=lat, height=height[:, np.newaxis])
-<<<<<<< HEAD
-    tec = models.ionex(loc=above_dwingeloo, times=times)
-    assert tec.shape == (2,)
-    tec = models.ionex(loc=above_dwingeloo[:, :1], times=times[:1])
-    assert tec.shape == (1,)
-    tec = models.ionex_iri(loc=above_dwingeloo[:, :], times=times[:])
-=======
     tec = ionospheric_models.ionex(loc=above_dwingeloo, times=times)
     assert tec.shape == (2,)
     tec = ionospheric_models.ionex(loc=above_dwingeloo[:, :1], times=times[:1])
     assert tec.shape == (1,)
     tec = ionospheric_models.ionex_iri(loc=above_dwingeloo[:, :], times=times[:])
->>>>>>> e05495b6
     assert tec.shape == (2, 2)